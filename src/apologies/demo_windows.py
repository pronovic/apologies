# vim: set ft=python ts=4 sw=4 expandtab:
# ruff: noqa: T201

"""
Stubs the demo, which does not run on Windows.
"""

from apologies.game import GameMode
from apologies.source import CharacterInputSource


<<<<<<< HEAD
# pylint: disable=unused-argument
def run_demo(
    *,
    _players: int,
    _mode: GameMode,
    _source: CharacterInputSource,
    _delay_sec: float,
    _exit_immediately: bool,
) -> None:
=======
def run_demo(players: int, mode: GameMode, source: CharacterInputSource, delay_sec: float, exit_immediately: bool) -> None:
>>>>>>> 75b04df0
    """
    Stubs the demo, which does not run on Windows.
    """
    print("The demo is curses-based and does not run on Windows.")<|MERGE_RESOLUTION|>--- conflicted
+++ resolved
@@ -9,8 +9,6 @@
 from apologies.source import CharacterInputSource
 
 
-<<<<<<< HEAD
-# pylint: disable=unused-argument
 def run_demo(
     *,
     _players: int,
@@ -19,9 +17,6 @@
     _delay_sec: float,
     _exit_immediately: bool,
 ) -> None:
-=======
-def run_demo(players: int, mode: GameMode, source: CharacterInputSource, delay_sec: float, exit_immediately: bool) -> None:
->>>>>>> 75b04df0
     """
     Stubs the demo, which does not run on Windows.
     """

# vim: set ft=python ts=4 sw=4 expandtab:

"""
Implements a quick'n'dirty game-playing demo using curses.
"""

import platform

from apologies.game import GameMode
from apologies.source import CharacterInputSource

if platform.system() == "Windows":
<<<<<<< HEAD
    from apologies.demo_windows import run_demo as implementation  # pylint: disable=unused-import
else:
    from apologies.demo_unix import run_demo as implementation  # pylint: disable=unused-import
=======
    from .demo_windows import run_demo as implementation
else:
    from .demo_unix import run_demo as implementation
>>>>>>> 75b04df0


def run_demo(*, players: int, mode: GameMode, source: CharacterInputSource, delay_sec: float, exit_immediately: bool) -> None:
    """
    Run the quick'n'dirty demo in a terminal window.

    Args:
        players(int): Number of players in the game
        mode(GameMode): The game mode
        source(CharacterInputSource): The source to use for choosing player moves
        delay_sec(float): The delay between turns when executing the game
        exit_immediately(bool): Exit immediately when the game completes
    """
    implementation(players, mode, source, delay_sec, exit_immediately)<|MERGE_RESOLUTION|>--- conflicted
+++ resolved
@@ -10,18 +10,19 @@
 from apologies.source import CharacterInputSource
 
 if platform.system() == "Windows":
-<<<<<<< HEAD
-    from apologies.demo_windows import run_demo as implementation  # pylint: disable=unused-import
+    from apologies.demo_windows import run_demo as implementation
 else:
-    from apologies.demo_unix import run_demo as implementation  # pylint: disable=unused-import
-=======
-    from .demo_windows import run_demo as implementation
-else:
-    from .demo_unix import run_demo as implementation
->>>>>>> 75b04df0
+    from apologies.demo_unix import run_demo as implementation
 
 
-def run_demo(*, players: int, mode: GameMode, source: CharacterInputSource, delay_sec: float, exit_immediately: bool) -> None:
+def run_demo(
+    *,
+    players: int,
+    mode: GameMode,
+    source: CharacterInputSource,
+    delay_sec: float,
+    exit_immediately: bool,
+) -> None:
     """
     Run the quick'n'dirty demo in a terminal window.
 
@@ -32,4 +33,10 @@
         delay_sec(float): The delay between turns when executing the game
         exit_immediately(bool): Exit immediately when the game completes
     """
-    implementation(players, mode, source, delay_sec, exit_immediately)+    implementation(
+        players=players,
+        mode=mode,
+        source=source,
+        delay_sec=delay_sec,
+        exit_immediately=exit_immediately,
+    )
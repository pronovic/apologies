name: Test Suite
on:
  push:
    branches:
      - master
  pull_request:
    branches:
      - master
  schedule:
    - cron: '05 17 15 * *'  # 15th of the month at 5:05pm UTC
jobs:
  build:
    strategy:
      matrix:
        os: [ubuntu-latest, macos-latest, windows-latest]
<<<<<<< HEAD
        python: ["3.10" ]
        #os: [ubuntu-latest, macos-latest, windows-latest]
        #python: ["3.7", "3.8", "3.9", "3.10" ]
=======
        python: ["3.7", "3.8", "3.9", "3.10" ]
>>>>>>> f67c7109
    runs-on: ${{ matrix.os }}
    env:
      # Run builds using a specific version of Poetry, to avoid surprises
      POETRY_VERSION: "1.2.0"
      # Ensure that Poetry never tries to unlock a keyring, which will either fail or hang
      # See: https://github.com/python-poetry/poetry/issues/2692#issuecomment-1235683370
      PYTHON_KEYRING_BACKEND: "keyring.backends.null.Keyring"
    steps: 
      - name: Check out code
        uses: actions/checkout@v2
      - name: Setup Python
        uses: actions/setup-python@v2
        with:
          python-version: ${{ matrix.python }}
      - name: Platform information
        run: |
<<<<<<< HEAD
          python -c "import sys;print('Python %s' % sys.version)"
          python -c "import platform;print('Platform\n%s' % '\n'.join([ '   %s: %s' % i for i in zip(['system','node','release','version','machine','processor'], platform.uname()) if i[1] ]))"
=======
          python utils/showplatform.py
>>>>>>> f67c7109
      - name: Install Poetry
        uses: snok/install-poetry@v1.2.1 # see https://github.com/snok/install-poetry
        with:
          version: ${{ env.POETRY_VERSION }}
          virtualenvs-create: true
          virtualenvs-in-project: true
      - name: Install Poetry plugins
        run: |
          poetry self add poetry-plugin-export
      - name: Load cached dependencies
        uses: actions/cache@v2
        with:
          path: .venv
          key: venv-${{ runner.os }}-${{ matrix.python }}-${{ hashFiles('**/poetry.lock') }}
      - name: Install dependencies
        run: |
          poetry install --sync
      - name: Upgrade embedded tools within virtualenv
        run: |
          poetry run pip install --upgrade pip setuptools wheel
      - name: Run Tox test suite
        run: |
          poetry run tox -c .toxrc -e "checks,coverage"
      - name: Upload coverage data to coveralls.io
        env:
          GITHUB_TOKEN: ${{ secrets.GITHUB_TOKEN }}
          COVERALLS_FLAG_NAME: ${{ runner.os }}-python${{ matrix.python }}
          COVERALLS_PARALLEL: true
        run: | 
          poetry run coveralls --service=github
  coveralls:
    name: Indicate completion to coveralls.io
    needs: build
    runs-on: ubuntu-latest
    container: python:3-slim
    steps:
    - name: Finished
      env:
        GITHUB_TOKEN: ${{ secrets.GITHUB_TOKEN }}
      run: |
        pip3 install --upgrade coveralls
        coveralls --service=github --finish<|MERGE_RESOLUTION|>--- conflicted
+++ resolved
@@ -13,13 +13,7 @@
     strategy:
       matrix:
         os: [ubuntu-latest, macos-latest, windows-latest]
-<<<<<<< HEAD
-        python: ["3.10" ]
-        #os: [ubuntu-latest, macos-latest, windows-latest]
-        #python: ["3.7", "3.8", "3.9", "3.10" ]
-=======
         python: ["3.7", "3.8", "3.9", "3.10" ]
->>>>>>> f67c7109
     runs-on: ${{ matrix.os }}
     env:
       # Run builds using a specific version of Poetry, to avoid surprises
@@ -36,12 +30,7 @@
           python-version: ${{ matrix.python }}
       - name: Platform information
         run: |
-<<<<<<< HEAD
-          python -c "import sys;print('Python %s' % sys.version)"
-          python -c "import platform;print('Platform\n%s' % '\n'.join([ '   %s: %s' % i for i in zip(['system','node','release','version','machine','processor'], platform.uname()) if i[1] ]))"
-=======
           python utils/showplatform.py
->>>>>>> f67c7109
       - name: Install Poetry
         uses: snok/install-poetry@v1.2.1 # see https://github.com/snok/install-poetry
         with:
